using System;
using System.Collections.Generic;
using System.Net.WebSockets;
using GraphQL.Server.Transports.Subscriptions.Abstractions;
using GraphQL.Types;
using Microsoft.Extensions.DependencyInjection;
using Microsoft.Extensions.Logging;

namespace GraphQL.Server.Transports.WebSockets
{
    public class WebSocketConnectionFactory<TSchema> : IWebSocketConnectionFactory<TSchema>
        where TSchema : ISchema
    {
        private readonly ILogger _logger;
        private readonly ILoggerFactory _loggerFactory;
        private readonly IGraphQLExecuter<TSchema> _executer;
        private readonly IEnumerable<IOperationMessageListener> _messageListeners;
<<<<<<< HEAD
        private readonly IGraphQLTextSerializer _serializer;
=======
        private readonly IDocumentWriter _documentWriter;
        private readonly IServiceScopeFactory _serviceScopeFactory;
>>>>>>> 5f7b7b2d

        [Obsolete]
        public WebSocketConnectionFactory(
            ILogger<WebSocketConnectionFactory<TSchema>> logger,
            ILoggerFactory loggerFactory,
            IGraphQLExecuter<TSchema> executer,
            IEnumerable<IOperationMessageListener> messageListeners,
<<<<<<< HEAD
            IGraphQLTextSerializer serializer)
=======
            IDocumentWriter documentWriter)
            : this(logger, loggerFactory, executer, messageListeners, documentWriter, null)
        {
        }

        public WebSocketConnectionFactory(
            ILogger<WebSocketConnectionFactory<TSchema>> logger,
            ILoggerFactory loggerFactory,
            IGraphQLExecuter<TSchema> executer,
            IEnumerable<IOperationMessageListener> messageListeners,
            IDocumentWriter documentWriter,
            IServiceScopeFactory serviceScopeFactory)
>>>>>>> 5f7b7b2d
        {
            _logger = logger;
            _loggerFactory = loggerFactory;
            _executer = executer;
            _messageListeners = messageListeners;
<<<<<<< HEAD
            _serializer = serializer;
=======
            _documentWriter = documentWriter;
            _serviceScopeFactory = serviceScopeFactory;
>>>>>>> 5f7b7b2d
        }

        public WebSocketConnection CreateConnection(WebSocket socket, string connectionId)
        {
            _logger.LogDebug("Creating server for connection {connectionId}", connectionId);

<<<<<<< HEAD
            var transport = new WebSocketTransport(socket, _serializer);
            var manager = new SubscriptionManager(_executer, _loggerFactory);
=======
            var transport = new WebSocketTransport(socket, _documentWriter);
            var manager = _serviceScopeFactory != null
                ? new SubscriptionManager(_executer, _loggerFactory, _serviceScopeFactory)
#pragma warning disable CS0612 // Type or member is obsolete
                : new SubscriptionManager(_executer, _loggerFactory);
#pragma warning restore CS0612 // Type or member is obsolete
>>>>>>> 5f7b7b2d
            var server = new SubscriptionServer(
                transport,
                manager,
                _messageListeners,
                _loggerFactory.CreateLogger<SubscriptionServer>()
            );

            return new WebSocketConnection(transport, server);
        }
    }
}<|MERGE_RESOLUTION|>--- conflicted
+++ resolved
@@ -15,12 +15,8 @@
         private readonly ILoggerFactory _loggerFactory;
         private readonly IGraphQLExecuter<TSchema> _executer;
         private readonly IEnumerable<IOperationMessageListener> _messageListeners;
-<<<<<<< HEAD
         private readonly IGraphQLTextSerializer _serializer;
-=======
-        private readonly IDocumentWriter _documentWriter;
         private readonly IServiceScopeFactory _serviceScopeFactory;
->>>>>>> 5f7b7b2d
 
         [Obsolete]
         public WebSocketConnectionFactory(
@@ -28,11 +24,8 @@
             ILoggerFactory loggerFactory,
             IGraphQLExecuter<TSchema> executer,
             IEnumerable<IOperationMessageListener> messageListeners,
-<<<<<<< HEAD
             IGraphQLTextSerializer serializer)
-=======
-            IDocumentWriter documentWriter)
-            : this(logger, loggerFactory, executer, messageListeners, documentWriter, null)
+            : this(logger, loggerFactory, executer, messageListeners, serializer, null)
         {
         }
 
@@ -41,37 +34,27 @@
             ILoggerFactory loggerFactory,
             IGraphQLExecuter<TSchema> executer,
             IEnumerable<IOperationMessageListener> messageListeners,
-            IDocumentWriter documentWriter,
+            IGraphQLTextSerializer serializer,
             IServiceScopeFactory serviceScopeFactory)
->>>>>>> 5f7b7b2d
         {
             _logger = logger;
             _loggerFactory = loggerFactory;
             _executer = executer;
             _messageListeners = messageListeners;
-<<<<<<< HEAD
+            _serviceScopeFactory = serviceScopeFactory;
             _serializer = serializer;
-=======
-            _documentWriter = documentWriter;
-            _serviceScopeFactory = serviceScopeFactory;
->>>>>>> 5f7b7b2d
         }
 
         public WebSocketConnection CreateConnection(WebSocket socket, string connectionId)
         {
             _logger.LogDebug("Creating server for connection {connectionId}", connectionId);
 
-<<<<<<< HEAD
             var transport = new WebSocketTransport(socket, _serializer);
-            var manager = new SubscriptionManager(_executer, _loggerFactory);
-=======
-            var transport = new WebSocketTransport(socket, _documentWriter);
             var manager = _serviceScopeFactory != null
                 ? new SubscriptionManager(_executer, _loggerFactory, _serviceScopeFactory)
 #pragma warning disable CS0612 // Type or member is obsolete
                 : new SubscriptionManager(_executer, _loggerFactory);
 #pragma warning restore CS0612 // Type or member is obsolete
->>>>>>> 5f7b7b2d
             var server = new SubscriptionServer(
                 transport,
                 manager,
