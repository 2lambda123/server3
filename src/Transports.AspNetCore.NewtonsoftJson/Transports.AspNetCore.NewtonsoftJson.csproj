--- conflicted
+++ resolved
@@ -8,11 +8,7 @@
 
   <ItemGroup>
     <ProjectReference Include="..\Transports.AspNetCore\Transports.AspNetCore.csproj" />
-<<<<<<< HEAD
-    <PackageReference Include="GraphQL.NewtonsoftJson" Version="4.3.0" />
-=======
     <PackageReference Include="GraphQL.NewtonsoftJson" Version="4.6.1" />
->>>>>>> 7017816d
   </ItemGroup>
 
 </Project>