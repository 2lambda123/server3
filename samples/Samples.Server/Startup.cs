--- conflicted
+++ resolved
@@ -10,11 +10,8 @@
 using GraphQL.Server.Ui.GraphiQL;
 using GraphQL.Server.Ui.Playground;
 using GraphQL.Server.Ui.Voyager;
-<<<<<<< HEAD
+using GraphQL.SystemReactive;
 using GraphQL.SystemTextJson;
-=======
-using GraphQL.SystemReactive;
->>>>>>> 5f7b7b2d
 using Microsoft.AspNetCore.Builder;
 using Microsoft.AspNetCore.Hosting;
 using Microsoft.Extensions.Configuration;
@@ -44,12 +41,7 @@
                 .Configure<ErrorInfoProviderOptions>(opt => opt.ExposeExceptionStackTrace = Environment.IsDevelopment())
                 .AddTransient<IAuthorizationErrorMessageBuilder, DefaultAuthorizationErrorMessageBuilder>(); // required by CustomErrorInfoProvider
 
-<<<<<<< HEAD
             services.AddGraphQL(builder => builder
-=======
-            MicrosoftDI.GraphQLBuilderExtensions.AddGraphQL(services)
-                .AddSubscriptionDocumentExecuter()
->>>>>>> 5f7b7b2d
                 .AddServer(true)
                 .AddDocumentExecuter<SubscriptionDocumentExecuter>()
                 .AddSchema<ChatSchema>()
